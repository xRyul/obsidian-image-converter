--- conflicted
+++ resolved
@@ -1,135 +1,122 @@
-# Image Converter for ObsidianMD  
-<img width="600" alt="Image-Converter_Settings-sample" src="https://github.com/xRyul/obsidian-image-converter/assets/47340038/75b1eaeb-bd31-4238-a059-a569656b4359">
-
-![258099823-63a0646b-29ec-4055-abfc-55d31e07b2f7](https://github.com/xRyul/obsidian-image-converter/assets/47340038/9d942075-9ecb-4246-8201-07b5d166c0e9)
-
-
-## Features
-- Automatically convert dropped/pasted image into WEBP, JPG or PNG. 
-- Automatically convert HEIC and TIF files into WEBP, JPG, or PNG. 
-- Reduce file size of an image by specifying desired Quality value between 1-100
-- Auto-rename converted image.  
-- Auto-resize image based on 6 modes: Fit, Fill, Longest Edge, Shortest Edge, Height, Width
-	- Image resize by the Longest Edge
-	<video src="https://github.com/xRyul/obsidian-image-converter/assets/47340038/6c287f86-08b8-4483-800d-040dd5207341" width="600px">
-
-- Ability to copy an image into clipboard via right click context menu
-	- 	<img src="https://github.com/xRyul/obsidian-image-converter/assets/47340038/2034a444-cd49-4ce0-af98-745694ba4986" width="600px">
-
-- Ability to resize original image via right click context menu
-	- <img src="https://github.com/xRyul/obsidian-image-converter/assets/47340038/3367b41c-63fa-4a1c-a616-8561e467eef7" width="600px">
-- Ability to resize image by dragging edge of an image
-	-  <img src="https://github.com/xRyul/obsidian-image-converter/assets/47340038/5724c6e9-19d4-4eaf-a559-1168f6557a14" width="600px"> 
-- Ability to resize image by holding shift + mouse scroll wheel
-
-Supported image formats: WEBP, JPG, PNG, HEIC, TIF
-
-## Quick Summary for Image Compression
-
-The recommended export setting is WEBP set to Quality 75. This is the optimal setting for most types of images.
-
-- 1st place. **JPG to WEBP** at 50 quality: **PSNR = 31.16**, % of compression = -85.9%, file size = 7,482 KB
-- 2nd place. PNG to WEBP at 50 quality: PSNR = 29.23, % of compression = -93.5%, file size = 1,520 KB
-- 3rd place. WEBP to JPG at 50 quality: PSNR = 32.65, % of compression = -93%, file size = 2,000 KB
-- 4th place. PNG to JPG at 50 quality: PSNR = 28.62, % of compression = -92.4%, file size = 1,776 KB
-- 5th place. JPG to JPG at 50 quality: PSNR = 29.25, % of compression = -85.8%, file size = 5,926 KB
-
-### Example 1  - Comparison of Original converted to WEBP and JPG with Quality 1
-
-- <video src="https://github.com/xRyul/obsidian-image-converter/assets/47340038/52ffd607-e92c-4b08-bde4-8a389fd992fc" width="600px">
-
-### Example 2 - Comparison of Original converted to WEBP and JPG with Quality 1
-
-- <video src="https://github.com/xRyul/obsidian-image-converter/assets/47340038/6978be85-6f83-47ba-a9df-1f5864c6fbcb" width="600px">
-
-### Example 3 - Comparison between WEBB 100 vs JPG 100 >  WEBB 1 vs JPG 1
-
-- <video src="https://github.com/xRyul/obsidian-image-converter/assets/47340038/aa62380e-b977-42c5-8a2f-71cb09a811b7" width="600px">
-
-### Comparison
-#### File size of converting one image format to another:
-
-| From/To | WEBP                                               | JPG                                        | PNG                                         |
-| ------- | -------------------------------------------------- | ------------------------------------------ | ------------------------------------------- |
-| JPG     | 64,122 KB (100) <br> 7,482 KB (50) <br> 480 KB (1) | 52,864 KB (100)<br>5,926KB(50)<br>363KB(1) | 96,556KB(100)<br>44,702KB(50)<br>9,072KB(1) |
-| PNG     | 21,812KB(100)<br>1,520KB(50)<br>401KB(1)           | 14,744KB(100)<br>1,776KB(50)<br>163KB(1)   | 29,830KB(100)<br>12,161KB(50)<br>3,226KB(1) |
-| WEBP    | 30,960KB(100)<br>1,414KB(50)<br>353KB(1)           | 19,236KB(100)<br>2,000KB(50)<br>189KB(1)   | 43,154KB(100)<br>15,327KB(50)<br>1,806KB(1) |
-
-- The numbers in the parentheses indicate the quality of the conversion. 
-
-#### File size difference after the conversion in %:
-
-The percentage change is calculated by comparing the file size after conversion to the original file size of the image being converted.  
-
-| From/To | WEBP                                                                           | JPG                                                                    | PNG                                    |
-| ------- | ------------------------------------------------------------------------------ | ---------------------------------------------------------------------- | -------------------------------------- |
-| JPG     | +21.4% (100)PSNR: 45.85 <br> -85.9% (50)PSNR: 31.16 <br> -99.1% (1)PSNR: 26.28 | +29.3%(100)<br>-85.8%(50) PSNR:29.25<br>-99.3%(1) PSNR:23.2            | +135.9%(100)<br>+8.9%(50)<br>-78%(1)   |
-| PNG     | -6.9%(100)PSNR: 34.78<br>-93.5%(50)PSNR: 29.23<br>-98.3%(1)PSNR: 23.52         | -37%(100)PSNR: 35.07<br>-92.4%(50) PSNR: 28.62<br>-99.3%(1)PSNR: 19.52 | +27.4%(100)<br>-48%(50)<br>-86.2%(1)   |
-| WEBP    | +8.8%(100)PSNR: 38.46<br>-95%(50)PSNR: 32.72<br>-98.8%(1)PSNR: 27.98           | -32.4%(100)PSNR: 39.04<br>-93%(50)PSNR: 32.65<br>-99.3%(1)PSNR: 22.79  | +51.8%(100)<br>-46.1%(50)<br>-93.6%(1) |
-
-
-#### PSNR and the loss of quality:  
-
-Below is the table which shows how much quality we lose with each conversion. The lower the PSNR value the lower the quality of an image:  
-
-| From/To | WEBP        | JPG         | PNG |
-| ------- | ----------- | ----------- | --- |
-| JPG     | 45.85 (100) |             |     |
-|         | 31.16 (50)  | 29.25 (50)  |     |
-|         | 26.28 (1)   | 23.2 (1)    |     |
-| PNG     | 34.78 (100) | 35.07 (100) |     |
-|         | 29.23 (50)  | 28.62 (50)  |     |
-|         | 23.52 (1)   | 19.52 (1)   |     |
-| WEBP    | 38.46 (100) | 39.04 (100) |     |
-|         | 32.72 (50)  | 32.65 (50)  |     |
-|         | 27.98 (1)   | 22.79 (1)   |     |
-
-### Conclusion
-
-- Based on the tests above, using **WEBP as the target format for image compression can result in significant reductions in file size while maintaining high image quality**.
-- WEBP generally provides the best compression ratio, with the lowest file sizes for all quality levels (100, 50, and 1) when converting from JPG and PNG.
-- Converting from WEBP to other formats results in larger file sizes, indicating that WEBP is more efficient in compressing image data.
-- The PSNR values indicate that the quality of the compressed images is generally high, with values above 30 for most conversions at 50 quality.
-- The % of compression values show that significant reductions in file size can be achieved by converting to WEBP or JPG at lower quality levels.
-- The % of compression values show that converting from PNG to JPG or WEBP at 50 quality results in significant reductions in file size, with reductions of over 90% in both cases.
-- Converting from JPG to PNG at any quality level results in an increase in file size, indicating that PNG is not as efficient as WEBP or JPG in compressing image data.
-- The PSNR values for conversions from PNG to JPG or WEBP at 50 quality are also relatively high, indicating that the quality of the compressed images is still good despite the large reductions in file size.
-
-
-
-## To-do  
-
-- [FIX] No active-file on 1st drop. 
-- Add support for HEIC, TIF, PSD, AVIF.
-- Add basic Resize/Edit features.  
-    - Add auto background removal
-    - Add autoCrop with specific margins
-- Add better compression algorithms: mozJPEG, PngQUANT, OxiPNG, WEBP v2, JPEG XL~.
-- Add the ability for the user to choose/define custom NEW FILENAME.
-- Improve notification to add clarity on what is happening .
-- Improve conversion speed for large files 100MB+ .
-
-## How to install
-0. execute command: npm run dev
-1. execute install.bat
-2. done.
-3. return
-
-<<<<<<< HEAD
-
-4. Downlaod `main.js`, `styles.css`, `manifest.json` files from this repo.
-5. Creane new folder inside `VaultFolder/.obsidian/plugins/` named  `obsidian-image-converter` . If plugins folder doesn't exist, then create it manually. 
-6. Move downloaded files into `/obsidian-image-converter` folder. 
-7. Enable the plugin in ObsidianMD. 
-=======
-1. Downlaod `main.js`, `manifest.json` files from this repo.
-2. Creane new folder inside `VaultFolder/.obsidian/plugins/` named  `obsidian-image-converter` . If plugins folder doesn't exist, then create it manually. 
-3. Move downloaded files into `/obsidian-image-converter` folder. 
-4. Enable the plugin in ObsidianMD. 
->>>>>>> c1681cdd
-
-# Credits
-- This repo is heavily inspired by https://github.com/musug/obsidian-paste-png-to-jpeg musug has created an amazing ground work for the project, but sadly who has gone AWOL leaving the project behind without fixing some major issues. Hence, this is an attempt to rejuvenate the project.
-
-
-
+# Image Converter for ObsidianMD  
+<img width="600" alt="Image-Converter_Settings-sample" src="https://github.com/xRyul/obsidian-image-converter/assets/47340038/75b1eaeb-bd31-4238-a059-a569656b4359">
+
+![258099823-63a0646b-29ec-4055-abfc-55d31e07b2f7](https://github.com/xRyul/obsidian-image-converter/assets/47340038/9d942075-9ecb-4246-8201-07b5d166c0e9)
+
+
+## Features
+- Automatically convert dropped/pasted image into WEBP, JPG or PNG. 
+- Automatically convert HEIC and TIF files into WEBP, JPG, or PNG. 
+- Reduce file size of an image by specifying desired Quality value between 1-100
+- Auto-rename converted image.  
+- Auto-resize image based on 6 modes: Fit, Fill, Longest Edge, Shortest Edge, Height, Width
+	- Image resize by the Longest Edge
+	<video src="https://github.com/xRyul/obsidian-image-converter/assets/47340038/6c287f86-08b8-4483-800d-040dd5207341" width="600px">
+
+- Ability to copy an image into clipboard via right click context menu
+	- 	<img src="https://github.com/xRyul/obsidian-image-converter/assets/47340038/2034a444-cd49-4ce0-af98-745694ba4986" width="600px">
+
+- Ability to resize original image via right click context menu
+	- <img src="https://github.com/xRyul/obsidian-image-converter/assets/47340038/3367b41c-63fa-4a1c-a616-8561e467eef7" width="600px">
+- Ability to resize image by dragging edge of an image
+	-  <img src="https://github.com/xRyul/obsidian-image-converter/assets/47340038/5724c6e9-19d4-4eaf-a559-1168f6557a14" width="600px"> 
+- Ability to resize image by holding shift + mouse scroll wheel
+
+Supported image formats: WEBP, JPG, PNG, HEIC, TIF
+
+## Quick Summary for Image Compression
+
+The recommended export setting is WEBP set to Quality 75. This is the optimal setting for most types of images.
+
+- 1st place. **JPG to WEBP** at 50 quality: **PSNR = 31.16**, % of compression = -85.9%, file size = 7,482 KB
+- 2nd place. PNG to WEBP at 50 quality: PSNR = 29.23, % of compression = -93.5%, file size = 1,520 KB
+- 3rd place. WEBP to JPG at 50 quality: PSNR = 32.65, % of compression = -93%, file size = 2,000 KB
+- 4th place. PNG to JPG at 50 quality: PSNR = 28.62, % of compression = -92.4%, file size = 1,776 KB
+- 5th place. JPG to JPG at 50 quality: PSNR = 29.25, % of compression = -85.8%, file size = 5,926 KB
+
+### Example 1  - Comparison of Original converted to WEBP and JPG with Quality 1
+
+- <video src="https://github.com/xRyul/obsidian-image-converter/assets/47340038/52ffd607-e92c-4b08-bde4-8a389fd992fc" width="600px">
+
+### Example 2 - Comparison of Original converted to WEBP and JPG with Quality 1
+
+- <video src="https://github.com/xRyul/obsidian-image-converter/assets/47340038/6978be85-6f83-47ba-a9df-1f5864c6fbcb" width="600px">
+
+### Example 3 - Comparison between WEBB 100 vs JPG 100 >  WEBB 1 vs JPG 1
+
+- <video src="https://github.com/xRyul/obsidian-image-converter/assets/47340038/aa62380e-b977-42c5-8a2f-71cb09a811b7" width="600px">
+
+### Comparison
+#### File size of converting one image format to another:
+
+| From/To | WEBP                                               | JPG                                        | PNG                                         |
+| ------- | -------------------------------------------------- | ------------------------------------------ | ------------------------------------------- |
+| JPG     | 64,122 KB (100) <br> 7,482 KB (50) <br> 480 KB (1) | 52,864 KB (100)<br>5,926KB(50)<br>363KB(1) | 96,556KB(100)<br>44,702KB(50)<br>9,072KB(1) |
+| PNG     | 21,812KB(100)<br>1,520KB(50)<br>401KB(1)           | 14,744KB(100)<br>1,776KB(50)<br>163KB(1)   | 29,830KB(100)<br>12,161KB(50)<br>3,226KB(1) |
+| WEBP    | 30,960KB(100)<br>1,414KB(50)<br>353KB(1)           | 19,236KB(100)<br>2,000KB(50)<br>189KB(1)   | 43,154KB(100)<br>15,327KB(50)<br>1,806KB(1) |
+
+- The numbers in the parentheses indicate the quality of the conversion. 
+
+#### File size difference after the conversion in %:
+
+The percentage change is calculated by comparing the file size after conversion to the original file size of the image being converted.  
+
+| From/To | WEBP                                                                           | JPG                                                                    | PNG                                    |
+| ------- | ------------------------------------------------------------------------------ | ---------------------------------------------------------------------- | -------------------------------------- |
+| JPG     | +21.4% (100)PSNR: 45.85 <br> -85.9% (50)PSNR: 31.16 <br> -99.1% (1)PSNR: 26.28 | +29.3%(100)<br>-85.8%(50) PSNR:29.25<br>-99.3%(1) PSNR:23.2            | +135.9%(100)<br>+8.9%(50)<br>-78%(1)   |
+| PNG     | -6.9%(100)PSNR: 34.78<br>-93.5%(50)PSNR: 29.23<br>-98.3%(1)PSNR: 23.52         | -37%(100)PSNR: 35.07<br>-92.4%(50) PSNR: 28.62<br>-99.3%(1)PSNR: 19.52 | +27.4%(100)<br>-48%(50)<br>-86.2%(1)   |
+| WEBP    | +8.8%(100)PSNR: 38.46<br>-95%(50)PSNR: 32.72<br>-98.8%(1)PSNR: 27.98           | -32.4%(100)PSNR: 39.04<br>-93%(50)PSNR: 32.65<br>-99.3%(1)PSNR: 22.79  | +51.8%(100)<br>-46.1%(50)<br>-93.6%(1) |
+
+
+#### PSNR and the loss of quality:  
+
+Below is the table which shows how much quality we lose with each conversion. The lower the PSNR value the lower the quality of an image:  
+
+| From/To | WEBP        | JPG         | PNG |
+| ------- | ----------- | ----------- | --- |
+| JPG     | 45.85 (100) |             |     |
+|         | 31.16 (50)  | 29.25 (50)  |     |
+|         | 26.28 (1)   | 23.2 (1)    |     |
+| PNG     | 34.78 (100) | 35.07 (100) |     |
+|         | 29.23 (50)  | 28.62 (50)  |     |
+|         | 23.52 (1)   | 19.52 (1)   |     |
+| WEBP    | 38.46 (100) | 39.04 (100) |     |
+|         | 32.72 (50)  | 32.65 (50)  |     |
+|         | 27.98 (1)   | 22.79 (1)   |     |
+
+### Conclusion
+
+- Based on the tests above, using **WEBP as the target format for image compression can result in significant reductions in file size while maintaining high image quality**.
+- WEBP generally provides the best compression ratio, with the lowest file sizes for all quality levels (100, 50, and 1) when converting from JPG and PNG.
+- Converting from WEBP to other formats results in larger file sizes, indicating that WEBP is more efficient in compressing image data.
+- The PSNR values indicate that the quality of the compressed images is generally high, with values above 30 for most conversions at 50 quality.
+- The % of compression values show that significant reductions in file size can be achieved by converting to WEBP or JPG at lower quality levels.
+- The % of compression values show that converting from PNG to JPG or WEBP at 50 quality results in significant reductions in file size, with reductions of over 90% in both cases.
+- Converting from JPG to PNG at any quality level results in an increase in file size, indicating that PNG is not as efficient as WEBP or JPG in compressing image data.
+- The PSNR values for conversions from PNG to JPG or WEBP at 50 quality are also relatively high, indicating that the quality of the compressed images is still good despite the large reductions in file size.
+
+
+
+## To-do  
+
+- [FIX] No active-file on 1st drop. 
+- Add support for HEIC, TIF, PSD, AVIF.
+- Add basic Resize/Edit features.  
+    - Add auto background removal
+    - Add autoCrop with specific margins
+- Add better compression algorithms: mozJPEG, PngQUANT, OxiPNG, WEBP v2, JPEG XL~.
+- Add the ability for the user to choose/define custom NEW FILENAME.
+- Improve notification to add clarity on what is happening .
+- Improve conversion speed for large files 100MB+ .
+
+## How to install
+1. Downlaod `main.js`, `manifest.json` files from this repo.
+2. Creane new folder inside `VaultFolder/.obsidian/plugins/` named  `obsidian-image-converter` . If plugins folder doesn't exist, then create it manually. 
+3. Move downloaded files into `/obsidian-image-converter` folder. 
+4. Enable the plugin in ObsidianMD. 
+
+# Credits
+- This repo is heavily inspired by https://github.com/musug/obsidian-paste-png-to-jpeg musug has created an amazing ground work for the project, but sadly who has gone AWOL leaving the project behind without fixing some major issues. Hence, this is an attempt to rejuvenate the project.
+
+
+