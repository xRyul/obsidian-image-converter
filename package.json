{
	"name": "image-converter",
<<<<<<< HEAD
	"version": "1.2.7",
=======
	"version": "1.2.6",
>>>>>>> 1d8c738e
	"description": "Convert, compress and resize images from one format to another by dragging and dropping or pasting into the note. HEIC, TIF, JPG, WEBP, PNG.",
	"main": "main.js",
	"scripts": {
		"dev": "node esbuild.config.mjs",
		"build": "tsc -noEmit -skipLibCheck && node esbuild.config.mjs production",
		"version": "node version-bump.mjs && git add manifest.json versions.json"
	},
	"keywords": [],
	"author": "",
	"license": "MIT",
	"devDependencies": {
		"@types/node": "^16.11.6",
		"@types/probe-image-size": "^7.2.5",
		"@typescript-eslint/eslint-plugin": "5.29.0",
		"@typescript-eslint/parser": "5.29.0",
		"builtin-modules": "3.3.0",
		"esbuild": "0.17.3",
		"obsidian": "latest",
		"tslib": "2.4.0",
		"typescript": "4.7.4"
	},
	"dependencies": {
		"exifr": "^7.1.3",
		"probe-image-size": "^7.2.3"
	}
}<|MERGE_RESOLUTION|>--- conflicted
+++ resolved
@@ -1,10 +1,6 @@
 {
 	"name": "image-converter",
-<<<<<<< HEAD
-	"version": "1.2.7",
-=======
 	"version": "1.2.6",
->>>>>>> 1d8c738e
 	"description": "Convert, compress and resize images from one format to another by dragging and dropping or pasting into the note. HEIC, TIF, JPG, WEBP, PNG.",
 	"main": "main.js",
 	"scripts": {
