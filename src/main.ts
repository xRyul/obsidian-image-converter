--- conflicted
+++ resolved
@@ -187,7 +187,6 @@
 		// also if pasting, check if it is an External Link and wether to apply '| size' syntax to the link
 		this.pasteListener = (event: ClipboardEvent) => {
 			userAction = true;
-<<<<<<< HEAD
 			// msg("粘贴事件，用户正在操作")
 			setTimeout(() => {
 				userAction = false;
@@ -202,21 +201,7 @@
 			// console.log(imageNames);
 
 			//new Notice(clipboardText, 0)
-=======
-			setTimeout(() => userAction = false, 100);
-			// Get the clipboard data as HTML and parse it as Markdown LINK
-			const clipboardHTML = event.clipboardData?.getData('text/html') || '';
-			const parser = new DOMParser();
-			const doc = parser.parseFromString(clipboardHTML, 'text/html');
-			const img = doc.querySelector('img');
-
-			let markdownImagefromClipboard = '';
-			if (img) {
-				const altText = img.alt;
-				const src = img.src;
-				markdownImagefromClipboard = `![${altText}](${src})`;
-			}
->>>>>>> c1681cdd
+
 
 			// CLEAN external link and Apply custom size on external links: e.g.: | 100
 			// Check if the clipboard data is an external link
@@ -452,10 +437,6 @@
 							if (activeView) {
 								const imageName = getImageName(img);
 								if (imageName) { // Check if imageName is not null
-<<<<<<< HEAD
-
-=======
->>>>>>> c1681cdd
 									if (isExternalLink(imageName)) {
 										// console.log("editing external link")
 										updateExternalLink(activeView, img, newWidth, newHeight);
@@ -465,10 +446,6 @@
 									} else {
 										// console.log("editing internal link")
 										updateMarkdownLink(activeView, imageName, newWidth, newHeight);
-<<<<<<< HEAD
-
-=======
->>>>>>> c1681cdd
 									}
 								}
 							}
@@ -928,15 +905,8 @@
 			if (newLinkText.startsWith('![[')) {
 				// This is an internal link
 				newLinkText = newLinkText.replace(']]', `|${size}]]`);
-<<<<<<< HEAD
 			}
-=======
-			} 
-			// else if (newLinkText.startsWith('![')) {
-			//   // This is an external link
-			//   newLinkText = newLinkText.replace(']', `|${size}]`);
-			// }
->>>>>>> c1681cdd
+
 		}
 		//msg(origin_file_convert_result + "->" + newLinkText)
 
@@ -1431,14 +1401,7 @@
 		// Write the updated content back to the note
 		await this.app.vault.modify(note, content);
 	}
-<<<<<<< HEAD
-
-
-
-=======
-	
-	
->>>>>>> c1681cdd
+
 	makeLinkText(file: TFile, sourcePath: string, subpath?: string): string {
 		return this.app.fileManager.generateMarkdownLink(file, sourcePath, subpath);
 	}
@@ -1906,17 +1869,10 @@
 	return { newWidth, newHeight, newLeft, newTop };
 }
 
-<<<<<<< HEAD
 function isBase64Image(src: any) {
 	// Check if src starts with 'data:image'
 	return src.startsWith('data:image');
-=======
-
-function isBase64Image(src:any) {
-    // Check if src starts with 'data:image'
-    return src.startsWith('data:image');
->>>>>>> c1681cdd
-}
+
 
 function getImageName(img: HTMLImageElement): string | null {
 	// Get the image name from an image element: `src`
@@ -2784,46 +2740,11 @@
 	onOpen() {
 		const { contentEl } = this;
 
-<<<<<<< HEAD
 		const heading = contentEl.createEl('h1');
 		heading.textContent = 'Convert, compress and resize';
 		const desc = contentEl.createEl('p');
 		desc.textContent = 'Running this will modify all your internal images in the current note. Please create backups. All internal image links will be automatically updated.';
-=======
-    onOpen() {
-        const { contentEl } = this;
-        
-
-		const div1 = contentEl.createEl('div');
-		div1.style.display = 'flex';
-		div1.style.flexDirection = 'column';
-		div1.style.alignItems = 'center';
-		div1.style.justifyContent = 'center';
-		
-		const heading1 = div1.createEl('h2')
-		heading1.textContent = 'Convert, compress and resize';
-		
-		let noteName = 'current note';
-		let noteExtension = '';
-		const activeView = this.app.workspace.getActiveViewOfType(MarkdownView);
-		if (activeView && activeView.file) {
-			noteName = activeView.file.basename;
-			noteExtension = activeView.file.extension;
-		} else {
-			noteName = "";
-		}
-	
-		const heading2 = div1.createEl('h6');
-		heading2.textContent = `all images in: ${noteName}.${noteExtension}`;
-		heading2.style.marginTop = '-18px';
-		
-		const desc = div1.createEl('p');
-		desc.textContent = 'Running this will modify all internal images in the current note. Please create backups. All internal image links will be automatically updated.';
-		desc.style.marginTop = '-10px'; // space between the heading and the paragraph
-		desc.style.padding = '20px'; // padding around the div
-		desc.style.borderRadius = '10px'; // rounded corners
-		
->>>>>>> c1681cdd
+
 
 		// Add your settings here
 		new Setting(contentEl)
