--- conflicted
+++ resolved
@@ -974,9 +974,6 @@
 		}
 	}
 
-<<<<<<< HEAD
-
-=======
 	shouldProcessImage(image: TFile): boolean {
 		if (this.settings.ProcessAllVaultskipImagesInTargetFormat && image.extension === this.settings.ProcessAllVaultconvertTo) {
 			return false;
@@ -985,7 +982,6 @@
 	}
 
 	
->>>>>>> 6277afc8
 	//Process All Vault
 	async processAllVaultImages() {
 		const getallfiles = this.app.vault.getFiles();
